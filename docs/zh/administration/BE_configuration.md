--- conflicted
+++ resolved
@@ -237,11 +237,7 @@
 
 #### update_compaction_check_interval_seconds
 
-<<<<<<< HEAD
-- 含义：Primary Key 表 Update Compaction 的检查间隔。
-=======
-- 含义：主键表 Update compaction 的检查间隔。
->>>>>>> cc6f5f7c
+- 含义：主键表 Update Compaction 的检查间隔。
 - 单位：秒
 - 默认值：60
 
